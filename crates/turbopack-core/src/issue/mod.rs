--- conflicted
+++ resolved
@@ -744,21 +744,12 @@
     }
 }
 
-<<<<<<< HEAD
-pub async fn handle_issues<T: Into<RawVc> + CollectiblesSource + Copy>(
-    source: T,
-    issue_reporter: IssueReporterVc,
-    min_fatal_severity: IssueSeverityVc,
-    path: &Option<String>,
-    operation: &Option<String>,
-=======
 pub async fn handle_issues<T>(
     source: Vc<T>,
     issue_reporter: Vc<Box<dyn IssueReporter>>,
     min_failing_severity: Vc<IssueSeverity>,
     path: Option<&str>,
     operation: Option<&str>,
->>>>>>> de9b98d2
 ) -> Result<()> {
     let issues = source
         .peek_issues_with_path()
@@ -768,13 +759,8 @@
 
     let has_fatal = issue_reporter.report_issues(
         TransientInstance::new(issues.clone()),
-<<<<<<< HEAD
-        TransientValue::new(source.into()),
-        min_fatal_severity,
-=======
         TransientValue::new(source.node),
         min_failing_severity,
->>>>>>> de9b98d2
     );
 
     if *has_fatal.await? {
